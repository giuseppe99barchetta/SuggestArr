"""
This module provides the PlexClient class for interacting with the Plex API.
The client can retrieve users, recent items, and libraries.

Classes:
    - PlexClient: A class that handles communication with the Plex API.
"""
import asyncio
import aiohttp
from api_service.config.logger_manager import LoggerManager

# Constants
REQUEST_TIMEOUT = 10  # Timeout in seconds for HTTP requests


class PlexClient:
    """
    A client to interact with the Plex API, allowing the retrieval of users, recent items,
    and libraries.
    """

    def __init__(self, token, api_url=None, max_content=10, library_ids=None, client_id=None):
        """
        Initializes the PlexClient with the provided API URL and token.
        :param api_url: The base URL for the Plex API.
        :param token: The authentication token for Plex.
        :param max_content: Maximum number of recent items to fetch.
        """
        self.logger = LoggerManager.get_logger(self.__class__.__name__)
        self.max_content_fetch = max_content
        self.api_url = api_url
        self.library_ids = library_ids
        self.base_url = 'https://plex.tv/api/v2'
        self.headers = {
            "X-Plex-Token": token, 
            "Accept": 'application/json'
        }
        
        if client_id:
            self.headers['X-Plex-Client-Identifier'] = client_id

    async def get_all_users(self):
        """
        Retrieves a list of all users from the Plex server asynchronously.
        :return: A list of users in JSON format if successful, otherwise an empty list.
        """
        url = f"{self.api_url}/accounts"  # Plex endpoint for users
        try:
            async with aiohttp.ClientSession() as session:
                async with session.get(url, headers=self.headers, timeout=REQUEST_TIMEOUT) as response:
                    if response.status == 200:
                        data = await response.json()
                        return data.get('accounts', [])
                    self.logger.error("Failed to retrieve users: %d", response.status)
        except aiohttp.ClientError as e:
            self.logger.error("An error occurred while retrieving users: %s", str(e))

        return []

    async def get_recent_items(self):
        """
        Retrieves a list of recently viewed items asynchronously.
        :return: A list of recent items in JSON format if successful, otherwise an empty list.
        """
        url = f"{self.api_url}/status/sessions/history/all"
        params = {
            "sort": "viewedAt:desc",
        }
        
        if self.library_ids:
            params["librarySectionIDs"] = ','.join(self.library_ids)

        try:
            async with aiohttp.ClientSession() as session:
                async with session.get(url, headers=self.headers, params=params, timeout=REQUEST_TIMEOUT) as response:
                    if response.status == 200:
                        data = await response.json()
                        metadata = data.get('MediaContainer', {}).get('Metadata', [])
                        # Filter the items while respecting the max content fetch limit
                        filtered_items = await self.filter_recent_items(metadata)
                        self.logger.info(f"Returning {len(filtered_items)} filtered recent items.")
                        return filtered_items

                    self.logger.error("Failed to retrieve recent items: %d", response.status)
        except aiohttp.ClientError as e:
            self.logger.error("An error occurred while retrieving recent items: %s", str(e))

        return []


    async def filter_recent_items(self, metadata):
        """
        Filters recent items to avoid duplicates and respects the max content fetch limit.
        :param metadata: List of items to filter.
        :return: Filtered list of items.
        """
        seen_series = set()
        filtered_items = []
        total_items = 0  # Counter for total filtered items
    
        for item in metadata:
            # Check if the item's librarySectionID is in the selected libraries
            if self.library_ids and item.get('librarySectionID') not in self.library_ids:
                continue  # Skip items not in the selected libraries
            
            # Check if we've reached the max content fetch limit
            if total_items >= int(self.max_content_fetch):
                break
            
            if item['type'] == 'episode':
                # Check if the series has already been counted
                series_title = item['grandparentTitle']
                if series_title not in seen_series:
                    seen_series.add(series_title)
                    filtered_items.append(item)
                    total_items += 1  # Increment total_items for series
            else:
                filtered_items.append(item)
                total_items += 1  # Increment total_items for movies
    
            # Allow fetching more content if we've only seen episodes from one series
            if total_items < int(self.max_content_fetch) and len(seen_series) == 1:
                continue  # Keep looking for more items
            
        return filtered_items

    async def get_libraries(self):
        """
        Retrieves a list of libraries (sections) from the Plex server asynchronously.
        :return: A list of libraries in JSON format if successful, otherwise an empty list.
        """
        self.logger.info("Fetching libraries from Plex.")

        url = f"{self.api_url}/library/sections"

        try:
            async with aiohttp.ClientSession() as session:
                async with session.get(url, headers=self.headers, timeout=REQUEST_TIMEOUT) as response:
                    if response.status == 200:
                        data = await response.json()
                        return data.get('MediaContainer', {}).get('Directory', [])
                    self.logger.error("Failed to retrieve libraries: %d", response.status)
        except aiohttp.ClientError as e:
            self.logger.error("An error occurred while retrieving libraries: %s", str(e))

        return []

    async def get_metadata_provider_id(self, item_id, provider='tmdb'):
        """
        Retrieves the TMDB ID (or other provider ID) for a specific media item asynchronously.
        :param item_id: The ID of the media item.
        :param provider: The provider ID to retrieve (default is 'themoviedb').
        :return: The TMDB ID if found, otherwise None.
        """
        url = f"{self.api_url}{item_id}"
        try:
            async with aiohttp.ClientSession() as session:
                async with session.get(url, headers=self.headers, timeout=REQUEST_TIMEOUT) as response:
                    if response.status == 200:
                        item_data = await response.json()
                        guids = item_data.get('MediaContainer', {}).get('Metadata', [])[0].get('Guid', [])

                        for guid in guids:
                            guid_id = guid.get('id', '')
                            if guid_id.startswith(f'{provider}://'):
                                tmdb_id = guid_id.split(f'{provider}://')[-1]
                                return tmdb_id

                    self.logger.error("Failed to retrieve metadata for item %s: %d", item_id, response.status)
        except aiohttp.ClientError as e:
            self.logger.error("An error occurred while retrieving metadata for item %s: %s", item_id, str(e))

        return None
    
    async def get_servers(self):
        """
        obtain available Plex server for current user
        :return: Lista di server Plex se trovati, altrimenti None.
        """
        url = f"{self.base_url}/resources"
        try:
            async with aiohttp.ClientSession() as session:
                async with session.get(url, headers=self.headers, timeout=10) as response:
                    if response.status == 200:
                        servers = await response.json()
                        return servers
                    else:
                        print(f"Errore durante il recupero dei server Plex: {response.status}")
                        return None
        except aiohttp.ClientError as e:
            print(f"Errore durante il recupero dei server Plex: {str(e)}")
            return None
        
    async def init_existing_content(self):
        self.logger.info('Searching all content in Plex')
        self.existing_content = await self.get_all_library_items()
        
    async def get_all_library_items(self):
        """
        Retrieves all items from the specified libraries or all libraries if no specific IDs are provided.
        :return: A dictionary of items organized by library name.
        """
        results_by_library = {}
<<<<<<< HEAD
        
        if self.library_ids:
            libraries = [{'key': library_id, 'title': f'Library {index}'} for index, library_id in enumerate(self.library_ids)]
        else:
            libraries = await self.get_libraries()
=======
        libraries = await self.get_libraries()
>>>>>>> e0cfca67
    
        if not libraries:
            self.logger.error("No libraries found.")
            return None
    
        async with aiohttp.ClientSession() as session:
            tasks = [
                self._fetch_library_items(session, library, results_by_library)
                for library in libraries
            ]
            await asyncio.gather(*tasks)
    
        return results_by_library if results_by_library else None
    
    async def _fetch_library_items(self, session, library, results_by_library):
        """
        Fetch items for a single library and update results_by_library.
        """
        library_id = library.get('key')
        library_name = library.get('title')
    
        if not isinstance(library_id, str) or not isinstance(library_name, str):
            self.logger.error(f"Invalid library data - ID: {library_id}, Name: {library_name}")
            return
    
        url = f"{self.api_url}/library/sections/{library_id}/all"

        try:
            self.logger.debug(f"Requesting URL: {url} with headers: {self.headers} and timeout: {REQUEST_TIMEOUT}")
            async with session.get(url, headers=self.headers, timeout=REQUEST_TIMEOUT) as response:
                if response.status == 200:
                    library_items = await response.json()
                    items = library_items.get('MediaContainer', {}).get('Metadata', [])

                    if isinstance(items, list):
                        # Extract TMDB ID for each element in list
                        processed_items = []
                        for item in items:
                            library_type = 'tv' if item.get('type') == 'show' else 'movie'
                            item_id = item.get('key').replace('/children', '')
                            tmdb_id = await self.get_metadata_provider_id(item_id)
                            if tmdb_id:
                                item['tmdb_id'] = tmdb_id
                            processed_items.append(item)

                        results_by_library[library_type] = processed_items
<<<<<<< HEAD
                        self.logger.info(f"Retrieved {len(processed_items)} items in {library_type} with TMDB IDs")
=======
                        self.logger.info(f"Retrieved {len(processed_items)} items in {library_name} with TMDB IDs")
>>>>>>> e0cfca67
                    else:
                        self.logger.error(f"Expected list for items, got {type(items)}")
                else:
                    self.logger.error("Failed to get items for library %s: %d", library_name, response.status)

        except aiohttp.ClientError as e:
            self.logger.error(f"Client error for library {library_name}: {e}")
        except asyncio.TimeoutError:
            self.logger.error(f"Timeout error for library {library_name}")
        except Exception as e:
            self.logger.error(f"An unexpected error occurred for library {library_name}: {e}")<|MERGE_RESOLUTION|>--- conflicted
+++ resolved
@@ -201,15 +201,11 @@
         :return: A dictionary of items organized by library name.
         """
         results_by_library = {}
-<<<<<<< HEAD
         
         if self.library_ids:
             libraries = [{'key': library_id, 'title': f'Library {index}'} for index, library_id in enumerate(self.library_ids)]
         else:
             libraries = await self.get_libraries()
-=======
-        libraries = await self.get_libraries()
->>>>>>> e0cfca67
     
         if not libraries:
             self.logger.error("No libraries found.")
@@ -256,11 +252,8 @@
                             processed_items.append(item)
 
                         results_by_library[library_type] = processed_items
-<<<<<<< HEAD
                         self.logger.info(f"Retrieved {len(processed_items)} items in {library_type} with TMDB IDs")
-=======
-                        self.logger.info(f"Retrieved {len(processed_items)} items in {library_name} with TMDB IDs")
->>>>>>> e0cfca67
+
                     else:
                         self.logger.error(f"Expected list for items, got {type(items)}")
                 else:
